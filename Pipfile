--- conflicted
+++ resolved
@@ -4,11 +4,7 @@
 name = "pypi"
 
 [dev-packages]
-<<<<<<< HEAD
-black = "~=22.12"
-=======
 black = "~=24.4"
->>>>>>> 9243c368
 cheroot = "*"
 cx_Freeze = {version = "*", os_name = "== 'nt'"}
 isort = "*"
