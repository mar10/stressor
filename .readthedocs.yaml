# .readthedocs.yml
# Read the Docs configuration file
# See https://docs.readthedocs.io/en/stable/config-file/v2.html for details

# Required
version: 2

# Set the version of Python and other tools you might need
build:
  os: ubuntu-22.04
  tools:
<<<<<<< HEAD
    python: "3.11"
=======
    python: "3.12"
>>>>>>> 9243c368

# Build documentation in the docs/ directory with Sphinx
sphinx:
  configuration: docs/sphinx/conf.py

# Optionally build your docs in additional formats such as PDF and ePub
formats: []
# formats: all

# Optionally set the version of Python and requirements required to build your docs
python:
  install:
      - requirements: docs/sphinx/requirements.txt
      - method: pip
        path: .<|MERGE_RESOLUTION|>--- conflicted
+++ resolved
@@ -9,11 +9,7 @@
 build:
   os: ubuntu-22.04
   tools:
-<<<<<<< HEAD
-    python: "3.11"
-=======
     python: "3.12"
->>>>>>> 9243c368
 
 # Build documentation in the docs/ directory with Sphinx
 sphinx:
